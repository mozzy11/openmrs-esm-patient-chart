import React from "react";
import {
  Link,
  useParams,
  useRouteMatch,
  useLocation,
  Switch,
  Route,
  Redirect
} from "react-router-dom";
import styles from "./chart-review.css";
import { useConfig } from "@openmrs/esm-module-config";

import { getView, ViewType } from "../view-components/view-utils";
import { ChartConfigType, NavbarType } from "../root.component";

export default function ChartReview(props: any) {
  const match = useRouteMatch();
  const location = useLocation();

  const { patientUuid } = useParams();
  const { view: viewPath } = useParams();
  const config = useConfig<ChartConfigType>();
<<<<<<< HEAD
=======

>>>>>>> 858a39bb
  const defaultPath = `/patient/${patientUuid}/chart`;
  const [views, setViews] = React.useState<ViewType[]>([]);
  const [navbarItems, setNavbarItems] = React.useState<NavbarType[]>([]);

  const [selected, setSelected] = React.useState(getInitialTab());
  const [tabHistory, setTabHistory] = React.useState({});

  function getInitialTab() {
    if (
      config === undefined ||
      navbarItems.length === 0 ||
      viewPath === undefined
    ) {
      return 0;
    } else {
      return navbarItems.findIndex(element => element.path === "/" + viewPath);
    }
  }

  React.useEffect(() => {
    const views: ViewType[] = config.primaryNavbar.map(item => {
      let view = getView(item.view, config, defaultPath + item.path);
      if (view && view.component) item.component = view.component;
      return item;
    });

    // TO DO: Need to handle case where item.component is not a coreWidget
    setNavbarItems(config.primaryNavbar);
    setViews(views);
  }, [config, setViews, defaultPath]);

  React.useEffect(() => {
    setTabHistory(t => {
      t[match.params["view"]] = location.pathname;
      return t;
    });
  }, [match, location]);

  React.useEffect(() => {
    setSelected(views.findIndex(element => element.path === "/" + viewPath));
  }, [views, viewPath]);

  return (
    <>
      <nav className={styles.topnav} style={{ marginTop: "0" }}>
        <ul>
          {navbarItems &&
            navbarItems.map((item, index) => {
              return (
                <li key={index}>
                  <div
                    className={`${
                      index === selected ? styles.selected : styles.unselected
                    }`}
                  >
                    <Link
                      to={
                        tabHistory[item.path.substr(1)] ||
                        defaultPath + item.path
                      }
                    >
                      <button
                        className="omrs-unstyled"
                        onClick={() => setSelected(index)}
                      >
                        {item.label}
                      </button>
                    </Link>
                  </div>
                </li>
              );
            })}
        </ul>
      </nav>

      {views.length > 0 && (
        <Route exact path={defaultPath}>
          <Redirect to={defaultPath + views[0].path} />
        </Route>
      )}

      <Switch>
        {views.map(route => {
          return (
            <Route
              key={route.label}
              path={defaultPath + route.path + "/:subview?"}
            >
              {route.component && route.component()}
            </Route>
          );
        })}
      </Switch>
    </>
  );
}<|MERGE_RESOLUTION|>--- conflicted
+++ resolved
@@ -11,8 +11,8 @@
 import styles from "./chart-review.css";
 import { useConfig } from "@openmrs/esm-module-config";
 
-import { getView, ViewType } from "../view-components/view-utils";
-import { ChartConfigType, NavbarType } from "../root.component";
+import { getView, View } from "../view-components/view-utils";
+import { ChartConfig, Navbar } from "../root.component";
 
 export default function ChartReview(props: any) {
   const match = useRouteMatch();
@@ -20,14 +20,10 @@
 
   const { patientUuid } = useParams();
   const { view: viewPath } = useParams();
-  const config = useConfig<ChartConfigType>();
-<<<<<<< HEAD
-=======
-
->>>>>>> 858a39bb
+  const config = useConfig<ChartConfig>();
   const defaultPath = `/patient/${patientUuid}/chart`;
-  const [views, setViews] = React.useState<ViewType[]>([]);
-  const [navbarItems, setNavbarItems] = React.useState<NavbarType[]>([]);
+  const [views, setViews] = React.useState<View[]>([]);
+  const [navbarItems, setNavbarItems] = React.useState<Navbar[]>([]);
 
   const [selected, setSelected] = React.useState(getInitialTab());
   const [tabHistory, setTabHistory] = React.useState({});
@@ -45,7 +41,7 @@
   }
 
   React.useEffect(() => {
-    const views: ViewType[] = config.primaryNavbar.map(item => {
+    const views: View[] = config.primaryNavbar.map(item => {
       let view = getView(item.view, config, defaultPath + item.path);
       if (view && view.component) item.component = view.component;
       return item;
