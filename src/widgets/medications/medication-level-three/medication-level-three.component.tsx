--- conflicted
+++ resolved
@@ -1,9 +1,5 @@
 import React from "react";
-<<<<<<< HEAD
-import { useRouteMatch } from "react-router";
-=======
 import { useRouteMatch } from "react-router-dom";
->>>>>>> 6b87a400
 import dayjs from "dayjs";
 import { createErrorHandler } from "@openmrs/esm-error-handling";
 import { useCurrentPatient } from "@openmrs/esm-api";
@@ -24,20 +20,14 @@
     path: "/patient/:patientUuid/chart/medications/:medicationUuid"
   });
 
-  const match = useRouteMatch();
-
   React.useEffect(() => {
     if (!isLoadingPatient && patient) {
       const abortController = new AbortController();
       getMedicationByUuid(abortController, match.params["medicationUuid"]).then(
         response => {
           setMedication(response.data);
-<<<<<<< HEAD
-        }
-=======
         },
         createErrorHandler()
->>>>>>> 6b87a400
       );
       return () => abortController.abort();
     }
