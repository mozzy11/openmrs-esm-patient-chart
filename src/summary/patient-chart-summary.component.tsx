import React from "react";
import { RouteComponentProps } from "react-router";
import styles from "./patient-chart-summary.css";
import DimensionsCard from "./documentation/dimensions-card.component";
import VitalsCard from "./documentation/vitals-card.component";
import ConditionsCard from "./history/conditions-card.component";
import AllergyCard from "./history/allergy-card.component";
import NotesCard from "./history/notes-card.component";
import ProgramsCard from "./history/programs/programs-card.component";
<<<<<<< HEAD
=======
import MedicationsSummary from "./history/medications/medications-summary.component";
>>>>>>> e966f368

export default function PatientChartSummary(props: PatientChartSummaryProps) {
  const config = [
    "conditions",
    "programs",
<<<<<<< HEAD
=======
    "medications",
>>>>>>> e966f368
    "allergies",
    "notes",
    "vitals",
    {
      module: DimensionsCard
    }
  ];

  const coreComponents = {
    conditions: ConditionsCard,
    programs: ProgramsCard,
    allergies: AllergyCard,
    notes: NotesCard,
    vitals: VitalsCard,
<<<<<<< HEAD
    heightAndWeight: DimensionsCard
=======
    heightAndWeight: DimensionsCard,
    medications: MedicationsSummary
>>>>>>> e966f368
  };

  return (
    <main className="omrs-main-content">
<<<<<<< HEAD
      <div className={styles.patientChartCardsContainer}>
=======
      <div className={styles.h}>
>>>>>>> e966f368
        <div className={styles.patientChartCards}>
          {config.map((widget, index) => {
            let Component;
            if (typeof widget === "string") {
              Component = coreComponents[widget];
            } else {
              Component = widget["module"];
            }

            return <Component props={props.match} key={index} />;
          })}
        </div>
      </div>
    </main>
  );
}

type PatientChartSummaryProps = RouteComponentProps & {};<|MERGE_RESOLUTION|>--- conflicted
+++ resolved
@@ -7,25 +7,17 @@
 import AllergyCard from "./history/allergy-card.component";
 import NotesCard from "./history/notes-card.component";
 import ProgramsCard from "./history/programs/programs-card.component";
-<<<<<<< HEAD
-=======
 import MedicationsSummary from "./history/medications/medications-summary.component";
->>>>>>> e966f368
 
 export default function PatientChartSummary(props: PatientChartSummaryProps) {
   const config = [
     "conditions",
     "programs",
-<<<<<<< HEAD
-=======
     "medications",
->>>>>>> e966f368
     "allergies",
     "notes",
     "vitals",
-    {
-      module: DimensionsCard
-    }
+    "heightAndWeight"
   ];
 
   const coreComponents = {
@@ -34,21 +26,13 @@
     allergies: AllergyCard,
     notes: NotesCard,
     vitals: VitalsCard,
-<<<<<<< HEAD
-    heightAndWeight: DimensionsCard
-=======
     heightAndWeight: DimensionsCard,
     medications: MedicationsSummary
->>>>>>> e966f368
   };
 
   return (
     <main className="omrs-main-content">
-<<<<<<< HEAD
       <div className={styles.patientChartCardsContainer}>
-=======
-      <div className={styles.h}>
->>>>>>> e966f368
         <div className={styles.patientChartCards}>
           {config.map((widget, index) => {
             let Component;
