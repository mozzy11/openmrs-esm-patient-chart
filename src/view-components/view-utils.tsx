import React from "react";

import Dashboard from "./dashboard/dashboard.component";
import TabbedView from "./tabbed-view/tabbed-view.component";

import Widget from "./widget/widget.component";
import {
  widgetDefinitions as coreWidgetDefinitions,
  dashboardDefinitions as coreDashboardDefinitions,
  tabbedViewDefinitions as coreTabbedViewDefinitions
} from "./core-views";

export function getView(
  name: string,
  config: any,
  defaultPath: any
): ViewType | null {
  const widget =
    config.widgetDefinitions.find(widget => widget.name === name) ||
    coreWidgetDefinitions.find(widget => widget.name === name);

<<<<<<< HEAD
  if (widget) {
    return { name, component: () => <Widget widgetConfig={widget} /> };
  }
=======
export function getView(
  name: string,
  config: any,
  defaultPath: any
): ViewType | null {
  return getCoreView(name, defaultPath) || getExternalView(config, name);
}

export function getCoreView(
  name: string,
  defaultPath: string
): ViewType | null {
  if (coreWidgets[name]) {
    return coreWidgets[name];
  }
  if (coreDashboards[name]) {
    return {
      ...coreDashboards[name],
      component: () => (
        <Dashboard key={name} dashboardConfig={coreDashboards[name]} />
      )
    };
  }
  if (coreTabbedViews[name]) {
    return {
      ...coreTabbedViews[name],
      component: () => (
        <TabbedView
          key={name}
          config={coreTabbedViews[name]}
          defaultPath={defaultPath}
        />
      )
    };
  }
  return null;
}
>>>>>>> 858a39bb

  const dashboard =
    config.dashboardDefinitions.find(dashboard => dashboard.name === name) ||
    coreDashboardDefinitions.find(dashboard => dashboard.name === name);

  if (dashboard) {
    return {
      ...dashboard,
      component: () => <Dashboard dashboardConfig={dashboard} />
    };
  }

  const tabbedView =
    config.tabbedViewDefinitions.find(tabbedView => tabbedView.name === name) ||
    coreTabbedViewDefinitions.find(tabbedView => tabbedView.name === name);

  if (tabbedView) {
    return {
      ...tabbedView,
      component: () => (
        <TabbedView config={tabbedView} defaultPath={defaultPath} />
      )
    };
  }

<<<<<<< HEAD
  return { name, component: () => <div>View "{name}" does not exist.</div> };
}

=======
>>>>>>> 858a39bb
export type ViewType = {
  label?: string;
  path?: string;
  name: string;
  component: Function | null;
};<|MERGE_RESOLUTION|>--- conflicted
+++ resolved
@@ -14,54 +14,14 @@
   name: string,
   config: any,
   defaultPath: any
-): ViewType | null {
+): View | null {
   const widget =
     config.widgetDefinitions.find(widget => widget.name === name) ||
     coreWidgetDefinitions.find(widget => widget.name === name);
 
-<<<<<<< HEAD
   if (widget) {
     return { name, component: () => <Widget widgetConfig={widget} /> };
   }
-=======
-export function getView(
-  name: string,
-  config: any,
-  defaultPath: any
-): ViewType | null {
-  return getCoreView(name, defaultPath) || getExternalView(config, name);
-}
-
-export function getCoreView(
-  name: string,
-  defaultPath: string
-): ViewType | null {
-  if (coreWidgets[name]) {
-    return coreWidgets[name];
-  }
-  if (coreDashboards[name]) {
-    return {
-      ...coreDashboards[name],
-      component: () => (
-        <Dashboard key={name} dashboardConfig={coreDashboards[name]} />
-      )
-    };
-  }
-  if (coreTabbedViews[name]) {
-    return {
-      ...coreTabbedViews[name],
-      component: () => (
-        <TabbedView
-          key={name}
-          config={coreTabbedViews[name]}
-          defaultPath={defaultPath}
-        />
-      )
-    };
-  }
-  return null;
-}
->>>>>>> 858a39bb
 
   const dashboard =
     config.dashboardDefinitions.find(dashboard => dashboard.name === name) ||
@@ -87,13 +47,10 @@
     };
   }
 
-<<<<<<< HEAD
   return { name, component: () => <div>View "{name}" does not exist.</div> };
 }
 
-=======
->>>>>>> 858a39bb
-export type ViewType = {
+export type View = {
   label?: string;
   path?: string;
   name: string;
