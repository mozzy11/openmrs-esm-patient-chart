<<<<<<< HEAD
import React, { FunctionComponent } from "react";
import { coreWidgets as coreWidgetDefinitions } from "../core-views";

export default function Widget(props) {
  const [widget, setWidget] = React.useState(null);
=======
import React, { FunctionComponent, useContext } from "react";
import { coreWidgets } from "../core-views";
import { AppPropsContext } from "../../app-props-context";

export default function Widget(props) {
  const [widget, setWidget] = React.useState();
  const app = useContext(AppPropsContext);
>>>>>>> 71dbb076

  React.useEffect(() => {
    loadWidgetFromConfig(props.widgetConfig);
  }, [props.widgetConfig]);

  function loadWidgetFromConfig(widgetConfig: WidgetConfigType) {
<<<<<<< HEAD
    let Component: FunctionComponent;
    let widget: WidgetConfigType = widgetConfig;
    if (widgetConfig.esModule) {
      System.import(widgetConfig.esModule)
        .then(module => {
          if (module[widgetConfig.name]) {
            Component = module[widgetConfig.name];
            widget.component = () => <Component />;
          } else {
            widget.component = () => (
              <div>
                {widgetConfig.name} does not exist in module{" "}
                {widgetConfig.esModule}
              </div>
            );
          }
        })
        .catch(error => {
          widget.component = () => <div>{widget.esModule} failed to load</div>;
        })
        .finally(() => {
          setWidget(widget);
        });
=======
    let Component: FunctionComponent<ComponentProps>;
    let widget = widgetConfig;
    if (widgetConfig.esModule) {
      System.import(widgetConfig.esModule).then(module => {
        Component = module[widgetConfig.name];
        widget.component = () => <Component props={app.appProps} />;
        setWidget(widget);
      });
>>>>>>> 71dbb076
    } else {
      widget.component = () => (
        <div>No module provided for this widget ({widget.name}</div>
      );
      setWidget(widget);
    }
  }

  return (
    <>
      {widget != undefined &&
        widget.component != undefined &&
        widget.component()}
    </>
  );
}

export type WidgetProps = {
  widgetConfig: WidgetConfigType;
};

type GridSizeType = {
  gridRow: string;
  gridColumn: string;
};

export type WidgetConfigType = {
  name: string;
  path?: string;
  esModule?: string;
  layout?: {
    rowSpan?: number;
    columnSpan?: number;
  };
  component?: Function;
};

type ComponentProps = {
  props: any;
};<|MERGE_RESOLUTION|>--- conflicted
+++ resolved
@@ -1,25 +1,14 @@
-<<<<<<< HEAD
 import React, { FunctionComponent } from "react";
 import { coreWidgets as coreWidgetDefinitions } from "../core-views";
 
 export default function Widget(props) {
   const [widget, setWidget] = React.useState(null);
-=======
-import React, { FunctionComponent, useContext } from "react";
-import { coreWidgets } from "../core-views";
-import { AppPropsContext } from "../../app-props-context";
-
-export default function Widget(props) {
-  const [widget, setWidget] = React.useState();
-  const app = useContext(AppPropsContext);
->>>>>>> 71dbb076
 
   React.useEffect(() => {
     loadWidgetFromConfig(props.widgetConfig);
   }, [props.widgetConfig]);
 
   function loadWidgetFromConfig(widgetConfig: WidgetConfigType) {
-<<<<<<< HEAD
     let Component: FunctionComponent;
     let widget: WidgetConfigType = widgetConfig;
     if (widgetConfig.esModule) {
@@ -43,16 +32,6 @@
         .finally(() => {
           setWidget(widget);
         });
-=======
-    let Component: FunctionComponent<ComponentProps>;
-    let widget = widgetConfig;
-    if (widgetConfig.esModule) {
-      System.import(widgetConfig.esModule).then(module => {
-        Component = module[widgetConfig.name];
-        widget.component = () => <Component props={app.appProps} />;
-        setWidget(widget);
-      });
->>>>>>> 71dbb076
     } else {
       widget.component = () => (
         <div>No module provided for this widget ({widget.name}</div>
