import React from "react";
<<<<<<< HEAD
=======

import {
  HeightAndWeightOverview,
  HeightAndWeightSummary,
  VitalsOverview,
  VitalsSummary,
  ConditionsOverview,
  AllergiesOverview,
  NotesOverview,
  ProgramsOverview,
  MedicationsOverview,
  MedicationsSummary,
  AppointmentsOverview
} from "@openmrs/esm-patient-chart-widgets";

>>>>>>> 858a39bb
import { DashboardConfigType } from "./dashboard/dashboard.component";

export const widgetDefinitions = [
  {
    name: "ProgramsOverview",
    esModule: "@openmrs/esm-patient-chart-widgets"
  },

  {
    name: "MedicationsOverview",
    esModule: "@openmrs/esm-patient-chart-widgets"
  },

  {
    name: "MedicationsSummary",
    esModule: "@openmrs/esm-patient-chart-widgets"
  },

  {
    name: "HeightAndWeightOverview",
    esModule: "@openmrs/esm-patient-chart-widgets"
  },

  {
    name: "HeightAndWeightSummary",
    esModule: "@openmrs/esm-patient-chart-widgets"
  },

  {
    name: "VitalsOverview",
    esModule: "@openmrs/esm-patient-chart-widgets"
  },

  {
    name: "VitalsSummary",
    esModule: "@openmrs/esm-patient-chart-widgets"
  },

  {
    name: "ConditionsOverview",
    esModule: "@openmrs/esm-patient-chart-widgets"
  },

  {
    name: "AllergiesOverview",
    esModule: "@openmrs/esm-patient-chart-widgets"
  },

  {
    name: "NotesOverview",
    esModule: "@openmrs/esm-patient-chart-widgets"
  },

  {
    name: "AppointmentsOverview",
    esModule: "@openmrs/esm-patient-chart-widgets"
  }
];

export const dashboardDefinitions = [
  {
    name: "summaryDashboard",
    title: "Overview",
    layout: {
      columns: 4
    },
    widgets: [
      {
        name: "ConditionsOverview",
        esModule: "@openmrs/esm-patient-chart-widgets",
        layout: { columnSpan: 2 }
      },
      {
        name: "ProgramsOverview",
        esModule: "@openmrs/esm-patient-chart-widgets",
        layout: { columnSpan: 2 }
      },
      {
        name: "NotesOverview",
        esModule: "@openmrs/esm-patient-chart-widgets",
        layout: { columnSpan: 4 }
      },
      {
        name: "VitalsOverview",
        esModule: "@openmrs/esm-patient-chart-widgets",
        layout: { columnSpan: 2 }
      },
      {
        name: "HeightAndWeightOverview",
        esModule: "@openmrs/esm-patient-chart-widgets",
        layout: { columnSpan: 2 }
      },
      {
        name: "MedicationsOverview",
        esModule: "@openmrs/esm-patient-chart-widgets",
        layout: { columnSpan: 3 }
      },
      {
<<<<<<< HEAD
        name: "AllergiesOverview",
        esModule: "@openmrs/esm-patient-chart-widgets",
=======
        name: "allergiesOverview",
>>>>>>> 858a39bb
        layout: { columnSpan: 1 }
      },
      {
        name: "AppointmentsOverview",
        esModule: "@openmrs/esm-patient-chart-widgets",
        layout: { columnSpan: 4 }
      }
    ]
  },

  {
    name: "resultsOverviewDashboard",
    layout: { columns: 1 },
    widgets: [
      {
        name: "VitalsOverview",
        esModule: "@openmrs/esm-patient-chart-widgets"
      },
      {
        name: "HeightAndWeightOverview",
        esModule: "@openmrs/esm-patient-chart-widgets"
      }
    ]
  },

  {
    name: "ordersOverviewDashboard",
    title: "Orders Overview",
    layout: { columns: 1 },
    widgets: [
      {
        name: "MedicationsOverview",
        esModule: "@openmrs/esm-patient-chart-widgets"
      }
    ]
  },

  {
    name: "encountersOverviewDashboard",
    widgets: [
      {
        name: "NotesOverview",
        esModule: "@openmrs/esm-patient-chart-widgets"
      }
    ]
  },

  {
    name: "conditionsOverviewDashboard",
    widgets: [
      {
        name: "ConditionsOverview",
        esModule: "@openmrs/esm-patient-chart-widgets"
      }
    ]
  },

  {
    name: "allergiesOverviewDashboard",
<<<<<<< HEAD
    widgets: [
      {
        name: "AllergiesOverview",
        esModule: "@openmrs/esm-patient-chart-widgets"
      }
    ]
=======
    widgets: [{ name: "allergiesOverview" }]
>>>>>>> 858a39bb
  },

  {
    name: "programsOverviewDashboard",
    widgets: [
      {
        name: "ProgramsOverview",
        esModule: "@openmrs/esm-patient-chart-widgets"
      }
    ]
  },

  {
    name: "appointmentsOverviewDashboard",
    widgets: [
      {
        name: "AppointmentsOverview",
        esModule: "@openmrs/esm-patient-chart-widgets"
      }
    ]
  }
];

<<<<<<< HEAD
export const tabbedViewDefinitions = [
  {
    name: "resultsTabbedView",
    title: "Results",

    navbar: [
      {
        label: "Overview",
        path: "/overview",
        view: "resultsOverviewDashboard"
      },
      {
        label: "Vitals",
        path: "/vitals",
        view: "VitalsSummary"
      },
      {
        label: "Height and Weight",
        path: "/heightAndWeight",
        view: "HeightAndWeightSummary"
      }
    ]
=======
export const coreWidgets: CoreWidgetsType = {
  programsOverview: {
    name: "programsOverview",
    component: () => {
      return <ProgramsOverview />;
    }
  },

  medicationsOverview: {
    name: "medicationsOverview",
    component: () => {
      return <MedicationsOverview />;
    }
  },

  medicationsDetailedSummary: {
    name: "medicationsDetailedSummary",
    component: () => {
      return <MedicationsSummary />;
    }
  },

  heightAndWeightOverview: {
    name: "heightAndWeightOverview",
    component: () => {
      return <HeightAndWeightOverview />;
    }
  },

  heightAndWeightDetailedSummary: {
    name: "heightAndWeightDetailedSummary",
    component: () => {
      return <HeightAndWeightSummary />;
    }
  },

  vitalsOverview: {
    name: "vitalsOverview",
    component: () => {
      return <VitalsOverview />;
    }
  },

  vitalsDetailedSummary: {
    name: "vitalsDetailedSummary",
    component: () => {
      return <VitalsSummary />;
    }
  },

  conditionsOverview: {
    name: "conditionsOverview",
    component: () => {
      return <ConditionsOverview />;
    }
  },

  allergiesOverview: {
    name: "allergiesOverview",
    component: () => {
      return <AllergiesOverview />;
    }
>>>>>>> 858a39bb
  },

  {
    name: "ordersTabbedView",
    title: "Orders",

    navbar: [
      {
        label: "Overview",
        path: "/overview",
        view: "ordersOverviewDashboard"
      },
      {
        label: "Medication Orders",
        path: "/medication-orders",
        view: "MedicationsSummary"
      }
    ]
  }
];

type CoreWidgetsType = {
  [key: string]: CoreWidgetType;
};

type CoreWidgetType = {
  name: string;
  esModule: string;
  params?: {};
};

type CoreDashboardsType = {
  [key: string]: DashboardConfigType;
};<|MERGE_RESOLUTION|>--- conflicted
+++ resolved
@@ -1,23 +1,5 @@
 import React from "react";
-<<<<<<< HEAD
-=======
-
-import {
-  HeightAndWeightOverview,
-  HeightAndWeightSummary,
-  VitalsOverview,
-  VitalsSummary,
-  ConditionsOverview,
-  AllergiesOverview,
-  NotesOverview,
-  ProgramsOverview,
-  MedicationsOverview,
-  MedicationsSummary,
-  AppointmentsOverview
-} from "@openmrs/esm-patient-chart-widgets";
-
->>>>>>> 858a39bb
-import { DashboardConfigType } from "./dashboard/dashboard.component";
+import { DashboardConfig } from "./dashboard/dashboard.component";
 
 export const widgetDefinitions = [
   {
@@ -115,12 +97,8 @@
         layout: { columnSpan: 3 }
       },
       {
-<<<<<<< HEAD
         name: "AllergiesOverview",
         esModule: "@openmrs/esm-patient-chart-widgets",
-=======
-        name: "allergiesOverview",
->>>>>>> 858a39bb
         layout: { columnSpan: 1 }
       },
       {
@@ -180,16 +158,12 @@
 
   {
     name: "allergiesOverviewDashboard",
-<<<<<<< HEAD
     widgets: [
       {
         name: "AllergiesOverview",
         esModule: "@openmrs/esm-patient-chart-widgets"
       }
     ]
-=======
-    widgets: [{ name: "allergiesOverview" }]
->>>>>>> 858a39bb
   },
 
   {
@@ -213,7 +187,6 @@
   }
 ];
 
-<<<<<<< HEAD
 export const tabbedViewDefinitions = [
   {
     name: "resultsTabbedView",
@@ -236,70 +209,6 @@
         view: "HeightAndWeightSummary"
       }
     ]
-=======
-export const coreWidgets: CoreWidgetsType = {
-  programsOverview: {
-    name: "programsOverview",
-    component: () => {
-      return <ProgramsOverview />;
-    }
-  },
-
-  medicationsOverview: {
-    name: "medicationsOverview",
-    component: () => {
-      return <MedicationsOverview />;
-    }
-  },
-
-  medicationsDetailedSummary: {
-    name: "medicationsDetailedSummary",
-    component: () => {
-      return <MedicationsSummary />;
-    }
-  },
-
-  heightAndWeightOverview: {
-    name: "heightAndWeightOverview",
-    component: () => {
-      return <HeightAndWeightOverview />;
-    }
-  },
-
-  heightAndWeightDetailedSummary: {
-    name: "heightAndWeightDetailedSummary",
-    component: () => {
-      return <HeightAndWeightSummary />;
-    }
-  },
-
-  vitalsOverview: {
-    name: "vitalsOverview",
-    component: () => {
-      return <VitalsOverview />;
-    }
-  },
-
-  vitalsDetailedSummary: {
-    name: "vitalsDetailedSummary",
-    component: () => {
-      return <VitalsSummary />;
-    }
-  },
-
-  conditionsOverview: {
-    name: "conditionsOverview",
-    component: () => {
-      return <ConditionsOverview />;
-    }
-  },
-
-  allergiesOverview: {
-    name: "allergiesOverview",
-    component: () => {
-      return <AllergiesOverview />;
-    }
->>>>>>> 858a39bb
   },
 
   {
@@ -321,16 +230,16 @@
   }
 ];
 
-type CoreWidgetsType = {
-  [key: string]: CoreWidgetType;
+type CoreWidgets = {
+  [key: string]: CoreWidget;
 };
 
-type CoreWidgetType = {
+type CoreWidget = {
   name: string;
   esModule: string;
   params?: {};
 };
 
-type CoreDashboardsType = {
-  [key: string]: DashboardConfigType;
+type CoreDashboards = {
+  [key: string]: DashboardConfig;
 };