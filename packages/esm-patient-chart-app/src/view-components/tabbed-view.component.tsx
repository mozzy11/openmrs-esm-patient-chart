--- conflicted
+++ resolved
@@ -37,15 +37,9 @@
 const ShowTabs: React.FC<ShowTabsProps> = ({ slot, view, fullPath }) => {
   const store = useExtensionStore();
   const extensions = React.useMemo(() => {
-<<<<<<< HEAD
     const ids = store.slots[slot]?.instances[moduleName]?.assignedIds ?? [];
-    return ids.map(id => store.extensions[id]);
+    return ids.map((id) => store.extensions[id]);
   }, [store]);
-=======
-    const ids = store.slots[slot]?.attachedIds ?? [];
-    return ids.map((id) => store.extensions[id]);
-  }, [store, slot]);
->>>>>>> 8bfb2224
   const defaultExtension = extensions[0];
 
   useEffect(() => {
